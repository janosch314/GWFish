#!/usr/bin/env python

import numpy as np
import pandas as pd

from numpy.random import default_rng

import time
import json

from tqdm import tqdm
from astropy.cosmology import FlatLambdaCDM

import argparse

import GWFish.modules as gw

cosmo = FlatLambdaCDM(H0=69.6, Om0=0.286)

rng = default_rng()

def main():
    # example to run with command-line arguments:
    # python CBC_Simulation.py --pop_file=CBC_pop.hdf5 --detectors ET CE2 --networks [[0,1],[0],[1]]

    folder = './injections/'

    parser = argparse.ArgumentParser()
    parser.add_argument(
        '--pop_file', type=str, default='CBC_pop.hdf5', nargs=1,
        help='Population to run the analysis on. Runs on CBC_pop.hdf5 if no argument given.')
    parser.add_argument(
        '--pop_id', type=str, default='BBH', nargs=1,
        help='Short population identifier for file names. Uses BBH if no argument given.')
    parser.add_argument(
        '--detectors', type=str, default=['ET'], nargs='+',
        help='Detectors to analyze. Uses ET as default if no argument given.')
    parser.add_argument(
        '--networks', default='[[0]]', nargs=1,
        help='Network IDs. Uses [[0]] as default if no argument given.')
    parser.add_argument(
        '--config', type=str, default='GWFish/detectors.yaml',
        help='Configuration file where the detector specifications are stored. Uses GWFish/detectors.yaml as default if no argument given.')
   

    args = parser.parse_args()
    ConfigDet = args.config

    threshold_SNR = np.array([0., 9.])  # [min. individual SNR to be included in PE, min. network SNR for detection]
    calculate_errors = True   # whether to calculate Fisher-matrix based PE errors
    duty_cycle = False  # whether to consider the duty cycle of detectors

    waveform = 'lalbns_IMRPhenomPv2_NRTidal'

    #fisher_parameters = ['ra', 'dec', 'psi', 'iota', 'luminosity_distance', 'mass_1', 'mass_2', 'geocent_time', 'phase']
    fisher_parameters = ['luminosity_distance','ra','dec']

    pop_file = args.pop_file
    population = args.pop_id

    detectors_ids = args.detectors
    networks_ids = json.loads(args.networks)

    parameters = pd.read_hdf(folder+pop_file)

    network = gw.detection.Network(detectors_ids, detection_SNR=threshold_SNR, parameters=parameters,
                                   fisher_parameters=fisher_parameters, config=ConfigDet)

    # lisaGWresponse(network.detectors[0], frequencyvector)
    # exit()

    # horizon(network, parameters.iloc[0], frequencyvector, threshold_SNR, 1./df, fmax)
    # exit()


    print('Processing CBC population')
    for k in tqdm(np.arange(len(parameters))):
        parameter_values = parameters.iloc[k]
        parameter_values = dict(
            mass_1=1.5, mass_2=1.3, chi_1=0.02, chi_2=0.02, luminosity_distance=50.,
            theta_jn=0.4, psi=2.659, phase=1.3, geocent_time=1126259642.413,
            ra=1.375, dec=-1.2108, lambda_1=400, lambda_2=450)

        networkSNR_sq = 0
        for d in np.arange(len(network.detectors)):
<<<<<<< HEAD
            wave, t_of_f = gw.waveforms.hphc_amplitudes(waveform, parameter_values, network.detectors[d].frequencyvector)
=======
            wave, t_of_f = gw.waveforms.hphc_amplitudes('lalbbh_IMRPhenomD', parameter_values, network.detectors[d].frequencyvector)
>>>>>>> 083c81c7
            signal = gw.detection.projection(parameter_values, network.detectors[d], wave, t_of_f)

            SNRs = gw.detection.SNR(network.detectors[d], signal, duty_cycle=duty_cycle)
            networkSNR_sq += np.sum(SNRs ** 2)
            network.detectors[d].SNR[k] = np.sqrt(np.sum(SNRs ** 2))

            if calculate_errors:
                network.detectors[d].fisher_matrix[k, :, :] = \
<<<<<<< HEAD
                    gw.fishermatrix.FisherMatrix(waveform, parameter_values, fisher_parameters, network.detectors[d])
=======
                    gw.fishermatrix.FisherMatrix('lalbbh_IMRPhenomD', parameter_values, fisher_parameters, network.detectors[d])
>>>>>>> 083c81c7

        network.SNR[k] = np.sqrt(networkSNR_sq)

    gw.detection.analyzeDetections(network, parameters, population, networks_ids)

    if calculate_errors:
        gw.fishermatrix.analyzeFisherErrors(network, parameters, fisher_parameters, population, networks_ids)

if __name__ == '__main__':
    start_time = time.time()
    main()
    print("--- %s seconds ---" % (time.time() - start_time))<|MERGE_RESOLUTION|>--- conflicted
+++ resolved
@@ -50,8 +50,6 @@
     calculate_errors = True   # whether to calculate Fisher-matrix based PE errors
     duty_cycle = False  # whether to consider the duty cycle of detectors
 
-    waveform = 'lalbns_IMRPhenomPv2_NRTidal'
-
     #fisher_parameters = ['ra', 'dec', 'psi', 'iota', 'luminosity_distance', 'mass_1', 'mass_2', 'geocent_time', 'phase']
     fisher_parameters = ['luminosity_distance','ra','dec']
 
@@ -76,18 +74,10 @@
     print('Processing CBC population')
     for k in tqdm(np.arange(len(parameters))):
         parameter_values = parameters.iloc[k]
-        parameter_values = dict(
-            mass_1=1.5, mass_2=1.3, chi_1=0.02, chi_2=0.02, luminosity_distance=50.,
-            theta_jn=0.4, psi=2.659, phase=1.3, geocent_time=1126259642.413,
-            ra=1.375, dec=-1.2108, lambda_1=400, lambda_2=450)
 
         networkSNR_sq = 0
         for d in np.arange(len(network.detectors)):
-<<<<<<< HEAD
-            wave, t_of_f = gw.waveforms.hphc_amplitudes(waveform, parameter_values, network.detectors[d].frequencyvector)
-=======
             wave, t_of_f = gw.waveforms.hphc_amplitudes('lalbbh_IMRPhenomD', parameter_values, network.detectors[d].frequencyvector)
->>>>>>> 083c81c7
             signal = gw.detection.projection(parameter_values, network.detectors[d], wave, t_of_f)
 
             SNRs = gw.detection.SNR(network.detectors[d], signal, duty_cycle=duty_cycle)
@@ -96,11 +86,7 @@
 
             if calculate_errors:
                 network.detectors[d].fisher_matrix[k, :, :] = \
-<<<<<<< HEAD
-                    gw.fishermatrix.FisherMatrix(waveform, parameter_values, fisher_parameters, network.detectors[d])
-=======
                     gw.fishermatrix.FisherMatrix('lalbbh_IMRPhenomD', parameter_values, fisher_parameters, network.detectors[d])
->>>>>>> 083c81c7
 
         network.SNR[k] = np.sqrt(networkSNR_sq)
 
